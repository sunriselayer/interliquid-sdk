--- conflicted
+++ resolved
@@ -188,59 +188,4 @@
 For detailed technical documentation, please refer to our [whitepaper](https://interliquid.sunriselayer.io/whitepaper/).
 
 
-<<<<<<< HEAD
-Here's a simple example showing how to use the SDK for token transfers:
 
-```rust
-// Add this import for derive macros:
-use borsh_derive::{BorshSerialize, BorshDeserialize};
-
-// Define a simple transaction struct that implements Tx
-#[derive(BorshSerialize, BorshDeserialize)]
-struct SimpleTx {
-    msgs: Vec<SerializableAny>,
-}
-
-impl Tx for SimpleTx {
-    fn msgs(&self) -> Vec<SerializableAny> {
-        self.msgs.clone()
-    }
-}
-
-// Create a MsgSend transaction
-let mut tokens = Tokens::new();
-tokens.insert("usdc".to_string(), U256::new(U256Lib::from(100u64)));
-let msg = MsgSend {
-    from_address: alice,
-    to_address: bob,
-    tokens,
-};
-let mut msg_bytes = Vec::new();
-msg.serialize(&mut msg_bytes)?;
-let msg_any = SerializableAny::new(MsgSend::type_name().to_owned(), msg_bytes);
-
-// Wrap the message in a SimpleTx
-let tx = SimpleTx {
-    msgs: vec![msg_any],
-};
-let mut tx_bytes = Vec::new();
-tx.serialize(&mut tx_bytes)?;
-
-// Dispatch the transaction through the app (Cosmos SDK style)
-app.execute_tx(&mut ctx, &tx_bytes)?;
-
-// Note: MsgSend and SaveData are private modules in the SDK and will cause errors unless made public.
-```
-
-### Implementation Details
-
-- **SimpleTx**: A struct that implements the `Tx` trait, allowing you to wrap messages and process them.
-- **App::execute_tx**: Used to dispatch transactions through the app, similar to the Cosmos SDK style.
-- **MsgSend and SaveData**: These are private and must be used via public APIs. If you see errors, check if the SDK has made them public.
-
-For a complete working example, see [examples/basic_usage.rs](examples/basic_usage.rs).
-
-For more technical details, refer to the [Whitepaper](whitepaper/whitepaper.md).
-=======
-
->>>>>>> 96c623ef
